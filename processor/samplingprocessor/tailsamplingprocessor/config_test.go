--- conflicted
+++ resolved
@@ -24,11 +24,7 @@
 
 	"go.opentelemetry.io/collector/component/componenttest"
 	"go.opentelemetry.io/collector/config/configmodels"
-<<<<<<< HEAD
-	tsconfig "go.opentelemetry.io/collector/processor/samplingprocessor/tailsamplingprocessor/config"
-=======
 	"go.opentelemetry.io/collector/config/configtest"
->>>>>>> c0ac1435
 )
 
 func TestLoadConfig(t *testing.T) {
@@ -43,7 +39,7 @@
 	require.NotNil(t, cfg)
 
 	assert.Equal(t, cfg.Processors["tail_sampling"],
-		&tsconfig.Config{
+		&Config{
 			ProcessorSettings: configmodels.ProcessorSettings{
 				TypeVal: "tail_sampling",
 				NameVal: "tail_sampling",
@@ -51,41 +47,41 @@
 			DecisionWait:            10 * time.Second,
 			NumTraces:               100,
 			ExpectedNewTracesPerSec: 10,
-			PolicyCfgs: []tsconfig.PolicyCfg{
+			PolicyCfgs: []PolicyCfg{
 				{
 					Name: "test-policy-1",
-					Type: tsconfig.AlwaysSample,
+					Type: AlwaysSample,
 				},
 				{
 					Name:                "test-policy-2",
-					Type:                tsconfig.NumericAttribute,
-					NumericAttributeCfg: tsconfig.NumericAttributeCfg{Key: "key1", MinValue: 50, MaxValue: 100},
+					Type:                NumericAttribute,
+					NumericAttributeCfg: NumericAttributeCfg{Key: "key1", MinValue: 50, MaxValue: 100},
 				},
 				{
 					Name:               "test-policy-3",
-					Type:               tsconfig.StringAttribute,
-					StringAttributeCfg: tsconfig.StringAttributeCfg{Key: "key2", Values: []string{"value1", "value2"}},
+					Type:               StringAttribute,
+					StringAttributeCfg: StringAttributeCfg{Key: "key2", Values: []string{"value1", "value2"}},
 				},
 				{
 					Name:            "test-policy-4",
-					Type:            tsconfig.RateLimiting,
-					RateLimitingCfg: tsconfig.RateLimitingCfg{SpansPerSecond: 35},
+					Type:            RateLimiting,
+					RateLimitingCfg: RateLimitingCfg{SpansPerSecond: 35},
 				},
 				{
 					Name: "test-policy-5",
-					Type: tsconfig.Cascading,
+					Type: Cascading,
 					SpansPerSecond: 1000,
-					Rules:     []tsconfig.CascadingRuleCfg{
+					Rules:     []CascadingRuleCfg{
 						{
 							Name: "num",
 							SpansPerSecond: 123,
-							NumericAttributeCfg: &tsconfig.NumericAttributeCfg{
+							NumericAttributeCfg: &NumericAttributeCfg{
 								Key: "key1", MinValue: 50, MaxValue: 100},
 						},
 						{
 							Name: "dur",
 							SpansPerSecond: 50,
-							DurationCfg: &tsconfig.DurationCfg{
+							DurationCfg: &DurationCfg{
 								MinDurationMicros: 9000000,
 							},
 						},
@@ -97,8 +93,8 @@
 				},
 				{
 					Name:            "test-policy-6",
-					Type:            tsconfig.Duration,
-					DurationCfg: tsconfig.DurationCfg{
+					Type:            Duration,
+					DurationCfg: DurationCfg{
 						MinDurationMicros: 100000,
 					},
 				},
