// Copyright The OpenTelemetry Authors
//
// Licensed under the Apache License, Version 2.0 (the "License");
// you may not use this file except in compliance with the License.
// You may obtain a copy of the License at
//
//     http://www.apache.org/licenses/LICENSE-2.0
//
// Unless required by applicable law or agreed to in writing, software
// distributed under the License is distributed on an "AS IS" BASIS,
// WITHOUT WARRANTIES OR CONDITIONS OF ANY KIND, either express or implied.
// See the License for the specific language governing permissions and
// limitations under the License.

package batchprocessor

import (
	"context"
	"time"

	"go.opentelemetry.io/collector/component"
	"go.opentelemetry.io/collector/config/configmodels"
	"go.opentelemetry.io/collector/consumer"
	"go.opentelemetry.io/collector/processor/processorhelper"
)

const (
	// The value of "type" key in configuration.
	typeStr = "batch"

	defaultSendBatchSize      = uint32(8192)
	defaultSendBatchHardLimit = uint32(0)
	defaultTimeout            = 200 * time.Millisecond
)

// NewFactory returns a new factory for the Batch processor.
func NewFactory() component.ProcessorFactory {
	return processorhelper.NewFactory(
		typeStr,
		createDefaultConfig,
		processorhelper.WithTraces(createTraceProcessor),
		processorhelper.WithMetrics(createMetricsProcessor))
}

func createDefaultConfig() configmodels.Processor {
	return &Config{
		ProcessorSettings: configmodels.ProcessorSettings{
			TypeVal: typeStr,
			NameVal: typeStr,
		},
		SendBatchSize: defaultSendBatchSize,
		Timeout:       defaultTimeout,
	}
}

func createTraceProcessor(
	_ context.Context,
	params component.ProcessorCreateParams,
	cfg configmodels.Processor,
	nextConsumer consumer.TraceConsumer,
) (component.TraceProcessor, error) {
	oCfg := cfg.(*Config)
	return newBatchTracesProcessor(params, nextConsumer, oCfg), nil
}

func createMetricsProcessor(
	_ context.Context,
	params component.ProcessorCreateParams,
	cfg configmodels.Processor,
	nextConsumer consumer.MetricsConsumer,
) (component.MetricsProcessor, error) {
<<<<<<< HEAD
	cfg := c.(*Config)
	return newBatchMetricsProcessor(params, nextConsumer, cfg), nil
}

func generateDefaultConfig() *Config {
	return &Config{
		ProcessorSettings: configmodels.ProcessorSettings{
			TypeVal: typeStr,
			NameVal: typeStr,
		},
		SendBatchSize:      defaultSendBatchSize,
		SendBatchHardLimit: defaultSendBatchHardLimit,
		Timeout:            defaultTimeout,
	}
=======
	oCfg := cfg.(*Config)
	return newBatchMetricsProcessor(params, nextConsumer, oCfg), nil
>>>>>>> 781aa072
}<|MERGE_RESOLUTION|>--- conflicted
+++ resolved
@@ -28,9 +28,8 @@
 	// The value of "type" key in configuration.
 	typeStr = "batch"
 
-	defaultSendBatchSize      = uint32(8192)
-	defaultSendBatchHardLimit = uint32(0)
-	defaultTimeout            = 200 * time.Millisecond
+	defaultSendBatchSize = uint32(8192)
+	defaultTimeout       = 200 * time.Millisecond
 )
 
 // NewFactory returns a new factory for the Batch processor.
@@ -69,23 +68,6 @@
 	cfg configmodels.Processor,
 	nextConsumer consumer.MetricsConsumer,
 ) (component.MetricsProcessor, error) {
-<<<<<<< HEAD
-	cfg := c.(*Config)
-	return newBatchMetricsProcessor(params, nextConsumer, cfg), nil
-}
-
-func generateDefaultConfig() *Config {
-	return &Config{
-		ProcessorSettings: configmodels.ProcessorSettings{
-			TypeVal: typeStr,
-			NameVal: typeStr,
-		},
-		SendBatchSize:      defaultSendBatchSize,
-		SendBatchHardLimit: defaultSendBatchHardLimit,
-		Timeout:            defaultTimeout,
-	}
-=======
 	oCfg := cfg.(*Config)
 	return newBatchMetricsProcessor(params, nextConsumer, oCfg), nil
->>>>>>> 781aa072
 }