--- conflicted
+++ resolved
@@ -44,11 +44,7 @@
 
 	timeout := time.Second * 10
 	sendBatchSize := uint32(10000)
-<<<<<<< HEAD
-	sendBatchHardLimit := uint32(30000)
-=======
 	sendBatchMaxSize := uint32(11000)
->>>>>>> 781aa072
 
 	assert.Equal(t, p1,
 		&Config{
@@ -56,14 +52,8 @@
 				TypeVal: "batch",
 				NameVal: "batch/2",
 			},
-<<<<<<< HEAD
-			SendBatchSize:      sendBatchSize,
-			SendBatchHardLimit: sendBatchHardLimit,
-			Timeout:            timeout,
-=======
 			SendBatchSize:    sendBatchSize,
 			SendBatchMaxSize: sendBatchMaxSize,
 			Timeout:          timeout,
->>>>>>> 781aa072
 		})
 }