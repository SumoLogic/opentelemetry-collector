// Copyright The OpenTelemetry Authors
//
// Licensed under the Apache License, Version 2.0 (the "License");
// you may not use this file except in compliance with the License.
// You may obtain a copy of the License at
//
//     http://www.apache.org/licenses/LICENSE-2.0
//
// Unless required by applicable law or agreed to in writing, software
// distributed under the License is distributed on an "AS IS" BASIS,
// WITHOUT WARRANTIES OR CONDITIONS OF ANY KIND, either express or implied.
// See the License for the specific language governing permissions and
// limitations under the License.

package batchprocessor

import (
	"context"
	"runtime"
	"time"

	"go.opencensus.io/stats"
	"go.opencensus.io/tag"
	"go.uber.org/zap"

	"go.opentelemetry.io/collector/component"
	"go.opentelemetry.io/collector/consumer"
	"go.opentelemetry.io/collector/consumer/pdata"
	"go.opentelemetry.io/collector/consumer/pdatautil"
	"go.opentelemetry.io/collector/internal/collector/telemetry"
	"go.opentelemetry.io/collector/internal/data"
	"go.opentelemetry.io/collector/processor"
)

// batch_processor is a component that accepts spans and metrics, places them
// into batches and sends downstream.
//
// batch_processor implements consumer.TraceConsumer and consumer.MetricsConsumer
//
// Batches are sent out with any of the following conditions:
// - batch size reaches cfg.SendBatchSize
// - cfg.Timeout is elapsed since the timestamp when the previous batch was sent out.
type batchProcessor struct {
	name           string
	logger         *zap.Logger
	telemetryLevel telemetry.Level

	sendBatchSize    uint32
	timeout          time.Duration
	sendBatchMaxSize uint32

	timer   *time.Timer
	done    chan struct{}
	newItem chan interface{}
	batch   batch
}

type batch interface {
	// export the current batch
	export(ctx context.Context) error

	// itemCount returns the size of the current batch
	itemCount() uint32

	// size returns the size in bytes of the current batch
	size() int

	// reset the current batch structure with zero/empty values.
	reset()

	// add item to the current batch
	add(item interface{})
}

var _ consumer.TraceConsumer = (*batchProcessor)(nil)
var _ consumer.MetricsConsumer = (*batchProcessor)(nil)

<<<<<<< HEAD
func newBatchProcessor(params component.ProcessorCreateParams, cfg *Config, batch batch) *batchProcessor {
	var maxSize uint32
	if cfg.SendBatchHardLimit > 0 {
		maxSize = cfg.SendBatchHardLimit
	} else {
		maxSize = cfg.SendBatchMaxSize
	}

=======
func newBatchProcessor(params component.ProcessorCreateParams, cfg *Config, batch batch, telemetryLevel telemetry.Level) *batchProcessor {
>>>>>>> c0ac1435
	return &batchProcessor{
		name:           cfg.Name(),
		logger:         params.Logger,
		telemetryLevel: telemetryLevel,

		sendBatchSize:    cfg.SendBatchSize,
		sendBatchMaxSize: maxSize,
		timeout:          cfg.Timeout,
		done:             make(chan struct{}, 1),
		newItem:          make(chan interface{}, runtime.NumCPU()),
		batch:            batch,
	}
}

func (bp *batchProcessor) GetCapabilities() component.ProcessorCapabilities {
	return component.ProcessorCapabilities{MutatesConsumedData: true}
}

// Start is invoked during service startup.
func (bp *batchProcessor) Start(context.Context, component.Host) error {
	go bp.startProcessingCycle()
	return nil
}

// Shutdown is invoked during service shutdown.
func (bp *batchProcessor) Shutdown(context.Context) error {
	close(bp.newItem)
	<-bp.done
	return nil
}

func (bp *batchProcessor) startProcessingCycle() {
	bp.timer = time.NewTimer(bp.timeout)
	for {
		select {
		case item := <-bp.newItem:
			if item == nil {
				// This is the close of the channel
				if bp.batch.itemCount() > 0 {
					// TODO: Set a timeout on sendTraces or
					// make it cancellable using the context that Shutdown gets as a parameter
					bp.sendItems(statTimeoutTriggerSend)
				}
				close(bp.done)
				return
			}
			if bp.sendBatchMaxSize > 0 {
				if td, ok := item.(pdata.Traces); ok {
					itemCount := bp.batch.itemCount()
					if itemCount+uint32(td.SpanCount()) > bp.sendBatchMaxSize {
						tdRemainSize := splitTrace(int(bp.sendBatchSize-itemCount), td)
						item = tdRemainSize
						go func() {
							bp.newItem <- td
						}()
					}
				}
			}

			bp.batch.add(item)
			if bp.batch.itemCount() >= bp.sendBatchSize {
				bp.timer.Stop()
				bp.sendItems(statBatchSizeTriggerSend)
				bp.resetTimer()
			}
		case <-bp.timer.C:
			if bp.batch.itemCount() > 0 {
				bp.sendItems(statTimeoutTriggerSend)
			}
			bp.resetTimer()
		}
	}
}

func (bp *batchProcessor) resetTimer() {
	bp.timer.Reset(bp.timeout)
}

func (bp *batchProcessor) sendItems(measure *stats.Int64Measure) {
	// Add that it came form the trace pipeline?
	statsTags := []tag.Mutator{tag.Insert(processor.TagProcessorNameKey, bp.name)}
	_ = stats.RecordWithTags(context.Background(), statsTags, measure.M(1), statBatchSendSize.M(int64(bp.batch.itemCount())))

	if bp.telemetryLevel == telemetry.Detailed {
		_ = stats.RecordWithTags(context.Background(), statsTags, statBatchSendSizeBytes.M(int64(bp.batch.size())))
	}

	if err := bp.batch.export(context.Background()); err != nil {
		bp.logger.Warn("Sender failed", zap.Error(err))
	}
	bp.batch.reset()
}

// ConsumeTraces implements TraceProcessor
func (bp *batchProcessor) ConsumeTraces(_ context.Context, td pdata.Traces) error {
	bp.newItem <- td
	return nil
}

// ConsumeTraces implements MetricsProcessor
func (bp *batchProcessor) ConsumeMetrics(_ context.Context, md pdata.Metrics) error {
	// First thing is convert into a different internal format
	bp.newItem <- md
	return nil
}

// newBatchTracesProcessor creates a new batch processor that batches traces by size or with timeout
func newBatchTracesProcessor(params component.ProcessorCreateParams, trace consumer.TraceConsumer, cfg *Config, telemetryLevel telemetry.Level) *batchProcessor {
	return newBatchProcessor(params, cfg, newBatchTraces(trace), telemetryLevel)
}

// newBatchMetricsProcessor creates a new batch processor that batches metrics by size or with timeout
func newBatchMetricsProcessor(params component.ProcessorCreateParams, metrics consumer.MetricsConsumer, cfg *Config, telemetryLevel telemetry.Level) *batchProcessor {
	return newBatchProcessor(params, cfg, newBatchMetrics(metrics), telemetryLevel)
}

type batchTraces struct {
	nextConsumer consumer.TraceConsumer
	traceData    pdata.Traces
	spanCount    uint32
}

func newBatchTraces(nextConsumer consumer.TraceConsumer) *batchTraces {
	b := &batchTraces{nextConsumer: nextConsumer}
	b.reset()
	return b
}

// add updates current batchTraces by adding new TraceData object
func (bt *batchTraces) add(item interface{}) {
	td := item.(pdata.Traces)
	newSpanCount := td.SpanCount()
	if newSpanCount == 0 {
		return
	}

	bt.spanCount += uint32(newSpanCount)
	td.ResourceSpans().MoveAndAppendTo(bt.traceData.ResourceSpans())
}

func (bt *batchTraces) export(ctx context.Context) error {
	return bt.nextConsumer.ConsumeTraces(ctx, bt.traceData)
}

func (bt *batchTraces) itemCount() uint32 {
	return bt.spanCount
}

func (bt *batchTraces) size() int {
	return bt.traceData.Size()
}

// resets the current batchTraces structure with zero values
func (bt *batchTraces) reset() {
	bt.traceData = pdata.NewTraces()
	bt.spanCount = 0
}

type batchMetrics struct {
	nextConsumer consumer.MetricsConsumer
	metricData   data.MetricData
	metricCount  uint32
}

func newBatchMetrics(nextConsumer consumer.MetricsConsumer) *batchMetrics {
	b := &batchMetrics{nextConsumer: nextConsumer}
	b.reset()
	return b
}

func (bm *batchMetrics) export(ctx context.Context) error {
	return bm.nextConsumer.ConsumeMetrics(ctx, pdatautil.MetricsFromInternalMetrics(bm.metricData))
}

func (bm *batchMetrics) itemCount() uint32 {
	return bm.metricCount
}

func (bm *batchMetrics) size() int {
	return bm.metricData.Size()
}

// resets the current batchMetrics structure with zero/empty values.
func (bm *batchMetrics) reset() {
	bm.metricData = data.NewMetricData()
	bm.metricCount = 0
}

func (bm *batchMetrics) add(item interface{}) {
	md := pdatautil.MetricsToInternalMetrics(item.(pdata.Metrics))

	newMetricsCount := md.MetricCount()
	if newMetricsCount == 0 {
		return
	}
	bm.metricCount += uint32(newMetricsCount)
	md.ResourceMetrics().MoveAndAppendTo(bm.metricData.ResourceMetrics())
}<|MERGE_RESOLUTION|>--- conflicted
+++ resolved
@@ -75,8 +75,7 @@
 var _ consumer.TraceConsumer = (*batchProcessor)(nil)
 var _ consumer.MetricsConsumer = (*batchProcessor)(nil)
 
-<<<<<<< HEAD
-func newBatchProcessor(params component.ProcessorCreateParams, cfg *Config, batch batch) *batchProcessor {
+func newBatchProcessor(params component.ProcessorCreateParams, cfg *Config, batch batch, telemetryLevel telemetry.Level) *batchProcessor {
 	var maxSize uint32
 	if cfg.SendBatchHardLimit > 0 {
 		maxSize = cfg.SendBatchHardLimit
@@ -84,9 +83,6 @@
 		maxSize = cfg.SendBatchMaxSize
 	}
 
-=======
-func newBatchProcessor(params component.ProcessorCreateParams, cfg *Config, batch batch, telemetryLevel telemetry.Level) *batchProcessor {
->>>>>>> c0ac1435
 	return &batchProcessor{
 		name:           cfg.Name(),
 		logger:         params.Logger,
