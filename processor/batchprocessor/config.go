// Copyright The OpenTelemetry Authors
//
// Licensed under the Apache License, Version 2.0 (the "License");
// you may not use this file except in compliance with the License.
// You may obtain a copy of the License at
//
//     http://www.apache.org/licenses/LICENSE-2.0
//
// Unless required by applicable law or agreed to in writing, software
// distributed under the License is distributed on an "AS IS" BASIS,
// WITHOUT WARRANTIES OR CONDITIONS OF ANY KIND, either express or implied.
// See the License for the specific language governing permissions and
// limitations under the License.

package batchprocessor

import (
	"time"

	"go.opentelemetry.io/collector/config/configmodels"
)

// Config defines configuration for batch processor.
type Config struct {
	configmodels.ProcessorSettings `mapstructure:",squash"`

	// Timeout sets the time after which a batch will be sent regardless of size.
	Timeout time.Duration `mapstructure:"timeout,omitempty"`

	// SendBatchSize is the size of a batch which after hit, will trigger it to be sent.
	SendBatchSize uint32 `mapstructure:"send_batch_size,omitempty"`

<<<<<<< HEAD
	// SendBatchHardLimit is the maximum size of a batch. If exceeded, the batch will be split. If 0, then no limit is applied
	SendBatchHardLimit uint32 `mapstructure:"send_batch_hard_limit,omitempty"`
=======
	// SendBatchMaxSize is the maximum size of a batch. Larger batches are split into smaller units.
	// Default value is 0, that means no maximum size.
	SendBatchMaxSize uint32 `mapstructure:"send_batch_max_size,omitempty"`
>>>>>>> 781aa072
}<|MERGE_RESOLUTION|>--- conflicted
+++ resolved
@@ -30,12 +30,10 @@
 	// SendBatchSize is the size of a batch which after hit, will trigger it to be sent.
 	SendBatchSize uint32 `mapstructure:"send_batch_size,omitempty"`
 
-<<<<<<< HEAD
-	// SendBatchHardLimit is the maximum size of a batch. If exceeded, the batch will be split. If 0, then no limit is applied
-	SendBatchHardLimit uint32 `mapstructure:"send_batch_hard_limit,omitempty"`
-=======
 	// SendBatchMaxSize is the maximum size of a batch. Larger batches are split into smaller units.
 	// Default value is 0, that means no maximum size.
 	SendBatchMaxSize uint32 `mapstructure:"send_batch_max_size,omitempty"`
->>>>>>> 781aa072
+
+	// SendBatchHardLimit - deprecated - is the maximum size of a batch. If exceeded, the batch will be split. If 0, then no limit is applied
+	SendBatchHardLimit uint32 `mapstructure:"send_batch_hard_limit,omitempty"`
 }