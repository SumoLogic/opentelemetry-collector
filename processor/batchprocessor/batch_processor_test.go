// Copyright The OpenTelemetry Authors
//
// Licensed under the Apache License, Version 2.0 (the "License");
// you may not use this file except in compliance with the License.
// You may obtain a copy of the License at
//
//     http://www.apache.org/licenses/LICENSE-2.0
//
// Unless required by applicable law or agreed to in writing, software
// distributed under the License is distributed on an "AS IS" BASIS,
// WITHOUT WARRANTIES OR CONDITIONS OF ANY KIND, either express or implied.
// See the License for the specific language governing permissions and
// limitations under the License.

package batchprocessor

import (
	"context"
	"fmt"
<<<<<<< HEAD
	"math"
	"sync"
=======
>>>>>>> 781aa072
	"testing"
	"time"

	"github.com/stretchr/testify/assert"
	"github.com/stretchr/testify/require"
	"go.opencensus.io/stats/view"
	"go.uber.org/zap"

	"go.opentelemetry.io/collector/component"
	"go.opentelemetry.io/collector/component/componenttest"
	"go.opentelemetry.io/collector/consumer/pdata"
	"go.opentelemetry.io/collector/consumer/pdatautil"
	"go.opentelemetry.io/collector/exporter/exportertest"
	"go.opentelemetry.io/collector/internal/data"
	"go.opentelemetry.io/collector/internal/data/testdata"
)

func TestBatchProcessorSpansDelivered(t *testing.T) {
	sink := &exportertest.SinkTraceExporter{}
	cfg := createDefaultConfig().(*Config)
	cfg.SendBatchSize = 128
	creationParams := component.ProcessorCreateParams{Logger: zap.NewNop()}
	batcher := newBatchTracesProcessor(creationParams, sink, cfg)
	require.NoError(t, batcher.Start(context.Background(), componenttest.NewNopHost()))

	requestCount := 1000
	spansPerRequest := 100
	traceDataSlice := make([]pdata.Traces, 0, requestCount)
	for requestNum := 0; requestNum < requestCount; requestNum++ {
		td := testdata.GenerateTraceDataManySpansSameResource(spansPerRequest)
		spans := td.ResourceSpans().At(0).InstrumentationLibrarySpans().At(0).Spans()
		for spanIndex := 0; spanIndex < spansPerRequest; spanIndex++ {
			spans.At(spanIndex).SetName(getTestSpanName(requestNum, spanIndex))
		}
		traceDataSlice = append(traceDataSlice, td.Clone())
		assert.NoError(t, batcher.ConsumeTraces(context.Background(), td))
	}

	// Added to test logic that check for empty resources.
	td := testdata.GenerateTraceDataEmpty()
	assert.NoError(t, batcher.ConsumeTraces(context.Background(), td))

	require.NoError(t, batcher.Shutdown(context.Background()))

	require.Equal(t, requestCount*spansPerRequest, sink.SpansCount())
	receivedTraces := sink.AllTraces()
	spansReceivedByName := spansReceivedByName(receivedTraces)
	for requestNum := 0; requestNum < requestCount; requestNum++ {
		spans := traceDataSlice[requestNum].ResourceSpans().At(0).InstrumentationLibrarySpans().At(0).Spans()
		for spanIndex := 0; spanIndex < spansPerRequest; spanIndex++ {
			require.EqualValues(t,
				spans.At(spanIndex),
				spansReceivedByName[getTestSpanName(requestNum, spanIndex)])
		}
	}
}

<<<<<<< HEAD
func TestBatchProcessorSpansDeliveredWithHardLimit(t *testing.T) {
	sender := newTestSender()
	cfg := generateDefaultConfig()
	cfg.SendBatchSize = 128
	cfg.SendBatchHardLimit = 256
	creationParams := component.ProcessorCreateParams{Logger: zap.NewNop()}
	batcher := newBatchTracesProcessor(creationParams, sender, cfg)
	requestCount := 40
	spansPerRequest := 500
	waitForCn := sender.waitFor(requestCount*spansPerRequest, 5*time.Second)
	traceDataSlice := make([]pdata.Traces, 0, requestCount)
=======
func TestBatchProcessorSpansDeliveredEnforceBatchSize(t *testing.T) {
	sink := &exportertest.SinkTraceExporter{}
	cfg := createDefaultConfig().(*Config)
	cfg.SendBatchSize = 128
	cfg.SendBatchMaxSize = 128
	creationParams := component.ProcessorCreateParams{Logger: zap.NewNop()}
	batcher := newBatchTracesProcessor(creationParams, sink, cfg)
	require.NoError(t, batcher.Start(context.Background(), componenttest.NewNopHost()))

	requestCount := 1000
	spansPerRequest := 150
>>>>>>> 781aa072
	for requestNum := 0; requestNum < requestCount; requestNum++ {
		td := testdata.GenerateTraceDataManySpansSameResource(spansPerRequest)
		spans := td.ResourceSpans().At(0).InstrumentationLibrarySpans().At(0).Spans()
		for spanIndex := 0; spanIndex < spansPerRequest; spanIndex++ {
			spans.At(spanIndex).SetName(getTestSpanName(requestNum, spanIndex))
		}
<<<<<<< HEAD
		traceDataSlice = append(traceDataSlice, td.Clone())
		go batcher.ConsumeTraces(context.Background(), td)
	}

	err := <-waitForCn
	if err != nil {
		t.Errorf("failed to wait for sender %s", err)
	}

	require.Equal(t, requestCount*spansPerRequest, sender.spansReceived)
	expectedBatchesNum := requestCount * int(math.Ceil(float64(spansPerRequest) / float64(cfg.SendBatchHardLimit)))
	require.EqualValues(t, expectedBatchesNum, len(sender.traceDataReceived))
=======
		assert.NoError(t, batcher.ConsumeTraces(context.Background(), td))
	}

	// Added to test logic that check for empty resources.
	td := testdata.GenerateTraceDataEmpty()
	batcher.ConsumeTraces(context.Background(), td)

	// wait for all spans to be reported
	for {
		if sink.SpansCount() == requestCount*spansPerRequest {
			break
		}
		<-time.After(cfg.Timeout)
	}

	require.NoError(t, batcher.Shutdown(context.Background()))

	require.Equal(t, requestCount*spansPerRequest, sink.SpansCount())
	for i := 0; i < len(sink.AllTraces())-1; i++ {
		assert.Equal(t, cfg.SendBatchSize, uint32(sink.AllTraces()[i].SpanCount()))
	}
	// the last batch has the remaining size
	assert.Equal(t, (requestCount*spansPerRequest)%int(cfg.SendBatchSize), sink.AllTraces()[len(sink.AllTraces())-1].SpanCount())
>>>>>>> 781aa072
}

func TestBatchProcessorSentBySize(t *testing.T) {
	views := MetricViews()
	require.NoError(t, view.Register(views...))
	defer view.Unregister(views...)

	sink := &exportertest.SinkTraceExporter{}
	cfg := createDefaultConfig().(*Config)
	sendBatchSize := 20
	cfg.SendBatchSize = uint32(sendBatchSize)
	cfg.Timeout = 500 * time.Millisecond
	creationParams := component.ProcessorCreateParams{Logger: zap.NewNop()}
	batcher := newBatchTracesProcessor(creationParams, sink, cfg)
	require.NoError(t, batcher.Start(context.Background(), componenttest.NewNopHost()))

	requestCount := 100
	spansPerRequest := 5

	start := time.Now()
	for requestNum := 0; requestNum < requestCount; requestNum++ {
		td := testdata.GenerateTraceDataManySpansSameResource(spansPerRequest)
		assert.NoError(t, batcher.ConsumeTraces(context.Background(), td))
	}

	require.NoError(t, batcher.Shutdown(context.Background()))

	elapsed := time.Since(start)
	require.LessOrEqual(t, elapsed.Nanoseconds(), cfg.Timeout.Nanoseconds())

	expectedBatchesNum := requestCount * spansPerRequest / sendBatchSize
	expectedBatchingFactor := sendBatchSize / spansPerRequest

	require.Equal(t, requestCount*spansPerRequest, sink.SpansCount())
	receivedTraces := sink.AllTraces()
	require.EqualValues(t, expectedBatchesNum, len(receivedTraces))
	for _, td := range receivedTraces {
		rss := td.ResourceSpans()
		require.Equal(t, expectedBatchingFactor, rss.Len())
		for i := 0; i < expectedBatchingFactor; i++ {
			require.Equal(t, spansPerRequest, rss.At(i).InstrumentationLibrarySpans().At(0).Spans().Len())
		}
	}

	viewData, err := view.RetrieveData(statBatchSendSize.Name())
	require.NoError(t, err)
	assert.Equal(t, 1, len(viewData))
	distData := viewData[0].Data.(*view.DistributionData)
	assert.Equal(t, int64(expectedBatchesNum), distData.Count)
	assert.Equal(t, sink.SpansCount(), int(distData.Sum()))
	assert.Equal(t, sendBatchSize, int(distData.Min))
	assert.Equal(t, sendBatchSize, int(distData.Max))
}

func TestBatchProcessorSentByTimeout(t *testing.T) {
	sink := &exportertest.SinkTraceExporter{}
	cfg := createDefaultConfig().(*Config)
	sendBatchSize := 100
	cfg.SendBatchSize = uint32(sendBatchSize)
	cfg.Timeout = 100 * time.Millisecond
	creationParams := component.ProcessorCreateParams{Logger: zap.NewNop()}

	requestCount := 5
	spansPerRequest := 10
	start := time.Now()

	batcher := newBatchTracesProcessor(creationParams, sink, cfg)
	require.NoError(t, batcher.Start(context.Background(), componenttest.NewNopHost()))

	for requestNum := 0; requestNum < requestCount; requestNum++ {
		td := testdata.GenerateTraceDataManySpansSameResource(spansPerRequest)
		assert.NoError(t, batcher.ConsumeTraces(context.Background(), td))
	}

	// Wait for at least one batch to be sent.
	for {
		if sink.SpansCount() != 0 {
			break
		}
		<-time.After(cfg.Timeout)
	}

	elapsed := time.Since(start)
	require.LessOrEqual(t, cfg.Timeout.Nanoseconds(), elapsed.Nanoseconds())

	// This should not change the results in the sink, verified by the expectedBatchesNum
	require.NoError(t, batcher.Shutdown(context.Background()))

	expectedBatchesNum := 1
	expectedBatchingFactor := 5

	require.Equal(t, requestCount*spansPerRequest, sink.SpansCount())
	receivedTraces := sink.AllTraces()
	require.EqualValues(t, expectedBatchesNum, len(receivedTraces))
	for _, td := range receivedTraces {
		rss := td.ResourceSpans()
		require.Equal(t, expectedBatchingFactor, rss.Len())
		for i := 0; i < expectedBatchingFactor; i++ {
			require.Equal(t, spansPerRequest, rss.At(i).InstrumentationLibrarySpans().At(0).Spans().Len())
		}
	}
}

func TestBatchProcessorTraceSendWhenClosing(t *testing.T) {
	cfg := Config{
		Timeout:       3 * time.Second,
		SendBatchSize: 1000,
	}
	sink := &exportertest.SinkTraceExporter{}

	creationParams := component.ProcessorCreateParams{Logger: zap.NewNop()}
	batcher := newBatchTracesProcessor(creationParams, sink, &cfg)
	require.NoError(t, batcher.Start(context.Background(), componenttest.NewNopHost()))

	requestCount := 10
	spansPerRequest := 10
	for requestNum := 0; requestNum < requestCount; requestNum++ {
		td := testdata.GenerateTraceDataManySpansSameResource(spansPerRequest)
		assert.NoError(t, batcher.ConsumeTraces(context.Background(), td))
	}

	require.NoError(t, batcher.Shutdown(context.Background()))

	require.Equal(t, requestCount*spansPerRequest, sink.SpansCount())
	require.Equal(t, 1, len(sink.AllTraces()))
}

func TestBatchMetricProcessor_ReceivingData(t *testing.T) {
	// Instantiate the batch processor with low config values to test data
	// gets sent through the processor.
	cfg := Config{
		Timeout:       200 * time.Millisecond,
		SendBatchSize: 50,
	}

	requestCount := 100
	metricsPerRequest := 5
	sink := &exportertest.SinkMetricsExporter{}

	createParams := component.ProcessorCreateParams{Logger: zap.NewNop()}
	batcher := newBatchMetricsProcessor(createParams, sink, &cfg)
	require.NoError(t, batcher.Start(context.Background(), componenttest.NewNopHost()))

	metricDataSlice := make([]data.MetricData, 0, requestCount)

	for requestNum := 0; requestNum < requestCount; requestNum++ {
		md := testdata.GenerateMetricDataManyMetricsSameResource(metricsPerRequest)
		metrics := md.ResourceMetrics().At(0).InstrumentationLibraryMetrics().At(0).Metrics()
		for metricIndex := 0; metricIndex < metricsPerRequest; metricIndex++ {
			metrics.At(metricIndex).MetricDescriptor().SetName(getTestMetricName(requestNum, metricIndex))
		}
		metricDataSlice = append(metricDataSlice, md.Clone())
		pd := pdatautil.MetricsFromInternalMetrics(md)
		assert.NoError(t, batcher.ConsumeMetrics(context.Background(), pd))
	}

	// Added to test case with empty resources sent.
	md := testdata.GenerateMetricDataEmpty()
	assert.NoError(t, batcher.ConsumeMetrics(context.Background(), pdatautil.MetricsFromInternalMetrics(md)))

	require.NoError(t, batcher.Shutdown(context.Background()))

	require.Equal(t, requestCount*metricsPerRequest, sink.MetricsCount())
	receivedMds := sink.AllMetrics()
	metricsReceivedByName := metricsReceivedByName(receivedMds)
	for requestNum := 0; requestNum < requestCount; requestNum++ {
		metrics := metricDataSlice[requestNum].ResourceMetrics().At(0).InstrumentationLibraryMetrics().At(0).Metrics()
		for metricIndex := 0; metricIndex < metricsPerRequest; metricIndex++ {
			require.EqualValues(t,
				metrics.At(metricIndex),
				metricsReceivedByName[getTestMetricName(requestNum, metricIndex)])
		}
	}
}

func TestBatchMetricProcessor_BatchSize(t *testing.T) {
	views := MetricViews()
	require.NoError(t, view.Register(views...))
	defer view.Unregister(views...)

	// Instantiate the batch processor with low config values to test data
	// gets sent through the processor.
	cfg := Config{
		Timeout:       100 * time.Millisecond,
		SendBatchSize: 50,
	}

	requestCount := 100
	metricsPerRequest := 5
	sink := &exportertest.SinkMetricsExporter{}

	createParams := component.ProcessorCreateParams{Logger: zap.NewNop()}
	batcher := newBatchMetricsProcessor(createParams, sink, &cfg)
	require.NoError(t, batcher.Start(context.Background(), componenttest.NewNopHost()))

	start := time.Now()
	for requestNum := 0; requestNum < requestCount; requestNum++ {
		md := testdata.GenerateMetricDataManyMetricsSameResource(metricsPerRequest)
		pd := pdatautil.MetricsFromInternalMetrics(md)
		assert.NoError(t, batcher.ConsumeMetrics(context.Background(), pd))
	}
	require.NoError(t, batcher.Shutdown(context.Background()))

	elapsed := time.Since(start)
	require.LessOrEqual(t, elapsed.Nanoseconds(), cfg.Timeout.Nanoseconds())

	expectedBatchesNum := requestCount * metricsPerRequest / int(cfg.SendBatchSize)
	expectedBatchingFactor := int(cfg.SendBatchSize) / metricsPerRequest

	require.Equal(t, requestCount*metricsPerRequest, sink.MetricsCount())
	receivedMds := sink.AllMetrics()
	require.Equal(t, expectedBatchesNum, len(receivedMds))
	for _, md := range receivedMds {
		im := pdatautil.MetricsToInternalMetrics(md)
		require.Equal(t, expectedBatchingFactor, im.ResourceMetrics().Len())
		for i := 0; i < expectedBatchingFactor; i++ {
			require.Equal(t, metricsPerRequest, im.ResourceMetrics().At(i).InstrumentationLibraryMetrics().At(0).Metrics().Len())
		}
	}

	viewData, err := view.RetrieveData(statBatchSendSize.Name())
	require.NoError(t, err)
	assert.Equal(t, 1, len(viewData))
	distData := viewData[0].Data.(*view.DistributionData)
	assert.Equal(t, int64(expectedBatchesNum), distData.Count)
	assert.Equal(t, sink.MetricsCount(), int(distData.Sum()))
	assert.Equal(t, cfg.SendBatchSize, uint32(distData.Min))
	assert.Equal(t, cfg.SendBatchSize, uint32(distData.Max))
}

func TestBatchMetricsProcessor_Timeout(t *testing.T) {
	cfg := Config{
		Timeout:       100 * time.Millisecond,
		SendBatchSize: 100,
	}
	requestCount := 5
	metricsPerRequest := 10
	sink := &exportertest.SinkMetricsExporter{}

	createParams := component.ProcessorCreateParams{Logger: zap.NewNop()}
	batcher := newBatchMetricsProcessor(createParams, sink, &cfg)
	require.NoError(t, batcher.Start(context.Background(), componenttest.NewNopHost()))

	start := time.Now()
	for requestNum := 0; requestNum < requestCount; requestNum++ {
		md := testdata.GenerateMetricDataManyMetricsSameResource(metricsPerRequest)
		pd := pdatautil.MetricsFromInternalMetrics(md)
		assert.NoError(t, batcher.ConsumeMetrics(context.Background(), pd))
	}

	// Wait for at least one batch to be sent.
	for {
		if sink.MetricsCount() != 0 {
			break
		}
		<-time.After(cfg.Timeout)
	}

	elapsed := time.Since(start)
	require.LessOrEqual(t, cfg.Timeout.Nanoseconds(), elapsed.Nanoseconds())

	// This should not change the results in the sink, verified by the expectedBatchesNum
	require.NoError(t, batcher.Shutdown(context.Background()))

	expectedBatchesNum := 1
	expectedBatchingFactor := 5

	require.Equal(t, requestCount*metricsPerRequest, sink.MetricsCount())
	receivedMds := sink.AllMetrics()
	require.Equal(t, expectedBatchesNum, len(receivedMds))
	for _, md := range receivedMds {
		im := pdatautil.MetricsToInternalMetrics(md)
		require.Equal(t, expectedBatchingFactor, im.ResourceMetrics().Len())
		for i := 0; i < expectedBatchingFactor; i++ {
			require.Equal(t, metricsPerRequest, im.ResourceMetrics().At(i).InstrumentationLibraryMetrics().At(0).Metrics().Len())
		}
	}
}

func TestBatchMetricProcessor_Shutdown(t *testing.T) {
	cfg := Config{
		Timeout:       3 * time.Second,
		SendBatchSize: 1000,
	}
	requestCount := 5
	metricsPerRequest := 10
	sink := &exportertest.SinkMetricsExporter{}

	createParams := component.ProcessorCreateParams{Logger: zap.NewNop()}
	batcher := newBatchMetricsProcessor(createParams, sink, &cfg)
	require.NoError(t, batcher.Start(context.Background(), componenttest.NewNopHost()))

	for requestNum := 0; requestNum < requestCount; requestNum++ {
		md := testdata.GenerateMetricDataManyMetricsSameResource(metricsPerRequest)
		pd := pdatautil.MetricsFromInternalMetrics(md)
		assert.NoError(t, batcher.ConsumeMetrics(context.Background(), pd))
	}

	require.NoError(t, batcher.Shutdown(context.Background()))

	require.Equal(t, requestCount*metricsPerRequest, sink.MetricsCount())
	require.Equal(t, 1, len(sink.AllMetrics()))
}

func getTestSpanName(requestNum, index int) string {
	return fmt.Sprintf("test-span-%d-%d", requestNum, index)
}

func spansReceivedByName(tds []pdata.Traces) map[string]pdata.Span {
	spansReceivedByName := map[string]pdata.Span{}
	for i := range tds {
		rss := tds[i].ResourceSpans()
		for i := 0; i < rss.Len(); i++ {
			rs := rss.At(i)
			if rs.IsNil() {
				continue
			}

			ilss := rs.InstrumentationLibrarySpans()
			for j := 0; j < ilss.Len(); j++ {
				ils := ilss.At(j)
				if ils.IsNil() {
					continue
				}

				spans := ils.Spans()
				for k := 0; k < spans.Len(); k++ {
					span := spans.At(k)
					spansReceivedByName[spans.At(k).Name()] = span
				}
			}
		}
	}
	return spansReceivedByName
}

func metricsReceivedByName(mds []pdata.Metrics) map[string]pdata.Metric {
	metricsReceivedByName := map[string]pdata.Metric{}
	for i := range mds {
		im := pdatautil.MetricsToInternalMetrics(mds[i])
		rms := im.ResourceMetrics()
		for i := 0; i < rms.Len(); i++ {
			rm := rms.At(i)
			if rm.IsNil() {
				continue
			}
			ilms := rm.InstrumentationLibraryMetrics()
			for j := 0; j < ilms.Len(); j++ {
				ilm := ilms.At(j)
				if ilm.IsNil() {
					continue
				}
				metrics := ilm.Metrics()
				for k := 0; k < metrics.Len(); k++ {
					metric := metrics.At(k)
					metricsReceivedByName[metric.MetricDescriptor().Name()] = metric
				}
			}
		}
	}
	return metricsReceivedByName
}

func getTestMetricName(requestNum, index int) string {
	return fmt.Sprintf("test-metric-int-%d-%d", requestNum, index)
}<|MERGE_RESOLUTION|>--- conflicted
+++ resolved
@@ -17,11 +17,6 @@
 import (
 	"context"
 	"fmt"
-<<<<<<< HEAD
-	"math"
-	"sync"
-=======
->>>>>>> 781aa072
 	"testing"
 	"time"
 
@@ -79,19 +74,6 @@
 	}
 }
 
-<<<<<<< HEAD
-func TestBatchProcessorSpansDeliveredWithHardLimit(t *testing.T) {
-	sender := newTestSender()
-	cfg := generateDefaultConfig()
-	cfg.SendBatchSize = 128
-	cfg.SendBatchHardLimit = 256
-	creationParams := component.ProcessorCreateParams{Logger: zap.NewNop()}
-	batcher := newBatchTracesProcessor(creationParams, sender, cfg)
-	requestCount := 40
-	spansPerRequest := 500
-	waitForCn := sender.waitFor(requestCount*spansPerRequest, 5*time.Second)
-	traceDataSlice := make([]pdata.Traces, 0, requestCount)
-=======
 func TestBatchProcessorSpansDeliveredEnforceBatchSize(t *testing.T) {
 	sink := &exportertest.SinkTraceExporter{}
 	cfg := createDefaultConfig().(*Config)
@@ -103,27 +85,12 @@
 
 	requestCount := 1000
 	spansPerRequest := 150
->>>>>>> 781aa072
 	for requestNum := 0; requestNum < requestCount; requestNum++ {
 		td := testdata.GenerateTraceDataManySpansSameResource(spansPerRequest)
 		spans := td.ResourceSpans().At(0).InstrumentationLibrarySpans().At(0).Spans()
 		for spanIndex := 0; spanIndex < spansPerRequest; spanIndex++ {
 			spans.At(spanIndex).SetName(getTestSpanName(requestNum, spanIndex))
 		}
-<<<<<<< HEAD
-		traceDataSlice = append(traceDataSlice, td.Clone())
-		go batcher.ConsumeTraces(context.Background(), td)
-	}
-
-	err := <-waitForCn
-	if err != nil {
-		t.Errorf("failed to wait for sender %s", err)
-	}
-
-	require.Equal(t, requestCount*spansPerRequest, sender.spansReceived)
-	expectedBatchesNum := requestCount * int(math.Ceil(float64(spansPerRequest) / float64(cfg.SendBatchHardLimit)))
-	require.EqualValues(t, expectedBatchesNum, len(sender.traceDataReceived))
-=======
 		assert.NoError(t, batcher.ConsumeTraces(context.Background(), td))
 	}
 
@@ -147,7 +114,6 @@
 	}
 	// the last batch has the remaining size
 	assert.Equal(t, (requestCount*spansPerRequest)%int(cfg.SendBatchSize), sink.AllTraces()[len(sink.AllTraces())-1].SpanCount())
->>>>>>> 781aa072
 }
 
 func TestBatchProcessorSentBySize(t *testing.T) {
